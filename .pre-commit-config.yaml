exclude: |
          (?x)(
              ^tests/.*/fixtures/.*
              | ^src/poetry/core/_vendor
          )

repos:
  - repo: https://github.com/pre-commit/pre-commit-hooks
    rev: v4.4.0
    hooks:
      - id: trailing-whitespace
        exclude: "vendors/patches/jsonschema.patch"
      - id: end-of-file-fixer
      - id: check-merge-conflict
      - id: check-case-conflict
      - id: check-json
      - id: check-toml
      - id: check-yaml
      - id: pretty-format-json
        args:
          - --autofix
          - --no-ensure-ascii
          - --no-sort-keys
      - id: check-ast
      - id: debug-statements
      - id: check-docstring-first

<<<<<<< HEAD
=======
  - repo: https://github.com/pre-commit/pygrep-hooks
    rev: v1.10.0
    hooks:
      - id: python-check-mock-methods
      - id: python-use-type-annotations
      - id: python-check-blanket-noqa

  - repo: https://github.com/asottile/pyupgrade
    rev: v3.4.0
    hooks:
      - id: pyupgrade
        args:
          - --py37-plus

  - repo: https://github.com/hadialqattan/pycln
    rev: v2.1.3
    hooks:
      - id: pycln
        args: [--all]

  - repo: https://github.com/pycqa/isort
    rev: 5.12.0
    hooks:
      - id: isort
        args: [--add-import, from __future__ import annotations]
        exclude: |
          (?x)(
              ^.*/?setup\.py$
              | tests/.*\.pyi$
          )

>>>>>>> a517e3cd
  - repo: https://github.com/psf/black
    rev: 23.3.0
    hooks:
      - id: black

  - repo: https://github.com/charliermarsh/ruff-pre-commit
    rev: v0.0.265
    hooks:
    -   id: ruff<|MERGE_RESOLUTION|>--- conflicted
+++ resolved
@@ -25,40 +25,6 @@
       - id: debug-statements
       - id: check-docstring-first
 
-<<<<<<< HEAD
-=======
-  - repo: https://github.com/pre-commit/pygrep-hooks
-    rev: v1.10.0
-    hooks:
-      - id: python-check-mock-methods
-      - id: python-use-type-annotations
-      - id: python-check-blanket-noqa
-
-  - repo: https://github.com/asottile/pyupgrade
-    rev: v3.4.0
-    hooks:
-      - id: pyupgrade
-        args:
-          - --py37-plus
-
-  - repo: https://github.com/hadialqattan/pycln
-    rev: v2.1.3
-    hooks:
-      - id: pycln
-        args: [--all]
-
-  - repo: https://github.com/pycqa/isort
-    rev: 5.12.0
-    hooks:
-      - id: isort
-        args: [--add-import, from __future__ import annotations]
-        exclude: |
-          (?x)(
-              ^.*/?setup\.py$
-              | tests/.*\.pyi$
-          )
-
->>>>>>> a517e3cd
   - repo: https://github.com/psf/black
     rev: 23.3.0
     hooks:
