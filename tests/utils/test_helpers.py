from __future__ import annotations

import os
import tempfile

from pathlib import Path
from stat import S_IREAD
from typing import TYPE_CHECKING

import pytest

from poetry.core.utils.helpers import combine_unicode
from poetry.core.utils.helpers import parse_requires
from poetry.core.utils.helpers import readme_content_type
from poetry.core.utils.helpers import robust_rmtree
from poetry.core.utils.helpers import temporary_directory


<<<<<<< HEAD
if TYPE_CHECKING:
    from pytest_mock import MockerFixture


@pytest.mark.parametrize(
    "version,normalized_version",
    [
        (  # already normalized version
            "1!2.3.4.5.6a7.post8.dev9+local1.123.abc",
            "1!2.3.4.5.6a7.post8.dev9+local1.123.abc",
        ),
        # PEP 440 Normalization
        # Case sensitivity
        ("1.1RC1", "1.1rc1"),
        # Integer Normalization
        ("00", "0"),
        ("09000", "9000"),
        ("1.0+foo0100", "1.0+foo0100"),
        # Pre-release separators
        ("1.1.a1", "1.1a1"),
        ("1.1-a1", "1.1a1"),
        ("1.1_a1", "1.1a1"),
        ("1.1a.1", "1.1a1"),
        ("1.1a-1", "1.1a1"),
        ("1.1a_1", "1.1a1"),
        # Pre-release spelling
        ("1.1alpha1", "1.1a1"),
        ("1.1beta2", "1.1b2"),
        ("1.1c3", "1.1rc3"),
        ("1.1pre4", "1.1rc4"),
        ("1.1preview5", "1.1rc5"),
        # Implicit pre-release number
        ("1.2a", "1.2a0"),
        # Post release separators
        ("1.2.post2", "1.2.post2"),
        ("1.2-post2", "1.2.post2"),
        ("1.2_post2", "1.2.post2"),
        ("1.2post.2", "1.2.post2"),
        ("1.2post-2", "1.2.post2"),
        ("1.2post_2", "1.2.post2"),
        # Post release spelling
        ("1.0-r4", "1.0.post4"),
        ("1.0-rev4", "1.0.post4"),
        # Implicit post release number
        ("1.2.post", "1.2.post0"),
        # Implicit post releases
        ("1.0-1", "1.0.post1"),
        # Development release separators
        ("1.2.dev2", "1.2.dev2"),
        ("1.2-dev2", "1.2.dev2"),
        ("1.2_dev2", "1.2.dev2"),
        ("1.2dev.2", "1.2.dev2"),
        ("1.2dev-2", "1.2.dev2"),
        ("1.2dev_2", "1.2.dev2"),
        # Implicit development release number
        ("1.2.dev", "1.2.dev0"),
        # Local version segments
        ("1.0+ubuntu-1", "1.0+ubuntu.1"),
        ("1.0+ubuntu_1", "1.0+ubuntu.1"),
        # Preceding v character
        ("v1.0", "1.0"),
        # Leading and Trailing Whitespace
        (" 1.0 ", "1.0"),
        ("\t1.0\t", "1.0"),
        ("\n1.0\n", "1.0"),
        ("\r\n1.0\r\n", "1.0"),
        ("\f1.0\f", "1.0"),
        ("\v1.0\v", "1.0"),
    ],
)
def test_normalize_version(version: str, normalized_version: str) -> None:
    assert normalize_version(version) == normalized_version


=======
>>>>>>> e81166e7
def test_parse_requires() -> None:
    requires = """\
jsonschema>=2.6.0.0,<3.0.0.0
lockfile>=0.12.0.0,<0.13.0.0
pip-tools>=1.11.0.0,<2.0.0.0
pkginfo>=1.4.0.0,<2.0.0.0
pyrsistent>=0.14.2.0,<0.15.0.0
toml>=0.9.0.0,<0.10.0.0
cleo>=0.6.0.0,<0.7.0.0
cachy>=0.1.1.0,<0.2.0.0
cachecontrol>=0.12.4.0,<0.13.0.0
requests>=2.18.0.0,<3.0.0.0
msgpack-python>=0.5.0.0,<0.6.0.0
pyparsing>=2.2.0.0,<3.0.0.0
requests-toolbelt>=0.8.0.0,<0.9.0.0

[:(python_version >= "2.7.0.0" and python_version < "2.8.0.0") or (python_version >= "3.4.0.0" and python_version < "3.5.0.0")]
typing>=3.6.0.0,<4.0.0.0

[:python_version >= "2.7.0.0" and python_version < "2.8.0.0"]
virtualenv>=15.2.0.0,<16.0.0.0
pathlib2>=2.3.0.0,<3.0.0.0

[:python_version >= "3.4.0.0" and python_version < "3.6.0.0"]
zipfile36>=0.1.0.0,<0.2.0.0

[dev]
isort@ git+git://github.com/timothycrosley/isort.git@e63ae06ec7d70b06df9e528357650281a3d3ec22#egg=isort
"""
    result = parse_requires(requires)
    expected = [
        "jsonschema>=2.6.0.0,<3.0.0.0",
        "lockfile>=0.12.0.0,<0.13.0.0",
        "pip-tools>=1.11.0.0,<2.0.0.0",
        "pkginfo>=1.4.0.0,<2.0.0.0",
        "pyrsistent>=0.14.2.0,<0.15.0.0",
        "toml>=0.9.0.0,<0.10.0.0",
        "cleo>=0.6.0.0,<0.7.0.0",
        "cachy>=0.1.1.0,<0.2.0.0",
        "cachecontrol>=0.12.4.0,<0.13.0.0",
        "requests>=2.18.0.0,<3.0.0.0",
        "msgpack-python>=0.5.0.0,<0.6.0.0",
        "pyparsing>=2.2.0.0,<3.0.0.0",
        "requests-toolbelt>=0.8.0.0,<0.9.0.0",
        (
            'typing>=3.6.0.0,<4.0.0.0 ; (python_version >= "2.7.0.0" and python_version'
            ' < "2.8.0.0") or (python_version >= "3.4.0.0" and python_version <'
            ' "3.5.0.0")'
        ),
        (
            'virtualenv>=15.2.0.0,<16.0.0.0 ; python_version >= "2.7.0.0" and'
            ' python_version < "2.8.0.0"'
        ),
        (
            'pathlib2>=2.3.0.0,<3.0.0.0 ; python_version >= "2.7.0.0" and'
            ' python_version < "2.8.0.0"'
        ),
        (
            'zipfile36>=0.1.0.0,<0.2.0.0 ; python_version >= "3.4.0.0" and'
            ' python_version < "3.6.0.0"'
        ),
        (
            "isort@"
            " git+git://github.com/timothycrosley/isort.git@e63ae06ec7d70b06df9e528357650281a3d3ec22#egg=isort"
            ' ; extra == "dev"'
        ),
    ]
    assert result == expected


def test_utils_helpers_combine_unicode() -> None:
    combined_expected = "é"
    decomposed = "é"
    assert combined_expected != decomposed

    combined = combine_unicode(decomposed)
    assert combined == combined_expected


def test_utils_helpers_temporary_directory_readonly_file() -> None:
    with temporary_directory() as temp_dir:
        readonly_filename = os.path.join(temp_dir, "file.txt")
        with open(readonly_filename, "w+") as readonly_file:
            readonly_file.write("Poetry rocks!")
        os.chmod(str(readonly_filename), S_IREAD)

    assert not os.path.exists(temp_dir)
    assert not os.path.exists(readonly_filename)


@pytest.mark.parametrize(
    "readme, content_type",
    [
        ("README.rst", "text/x-rst"),
        ("README.md", "text/markdown"),
        ("README", "text/plain"),
        (Path("README.rst"), "text/x-rst"),
        (Path("README.md"), "text/markdown"),
        (Path("README"), "text/plain"),
    ],
)
def test_utils_helpers_readme_content_type(
    readme: str | Path, content_type: str
) -> None:
    assert readme_content_type(readme) == content_type


def test_robust_rmtree(mocker: MockerFixture) -> None:
    mocked_rmtree = mocker.patch("shutil.rmtree")

    # this should work after an initial exception
    name = tempfile.mkdtemp()
    mocked_rmtree.side_effect = [
        OSError(
            "Couldn't delete file yet, waiting for references to clear", "mocked path"
        ),
        None,
    ]
    robust_rmtree(name)

    # this should give up after retrying multiple times
    name = tempfile.mkdtemp()
    mocked_rmtree.side_effect = OSError(
        "Couldn't delete file yet, this error won't go away after first attempt"
    )
    with pytest.raises(OSError):
        robust_rmtree(name, max_timeout=0.04)

    # clear the side effect (breaks the tear-down otherwise)
    mocked_rmtree.side_effect = None<|MERGE_RESOLUTION|>--- conflicted
+++ resolved
@@ -1,98 +1,18 @@
 from __future__ import annotations
 
 import os
-import tempfile
 
 from pathlib import Path
 from stat import S_IREAD
-from typing import TYPE_CHECKING
 
 import pytest
 
 from poetry.core.utils.helpers import combine_unicode
 from poetry.core.utils.helpers import parse_requires
 from poetry.core.utils.helpers import readme_content_type
-from poetry.core.utils.helpers import robust_rmtree
 from poetry.core.utils.helpers import temporary_directory
 
 
-<<<<<<< HEAD
-if TYPE_CHECKING:
-    from pytest_mock import MockerFixture
-
-
-@pytest.mark.parametrize(
-    "version,normalized_version",
-    [
-        (  # already normalized version
-            "1!2.3.4.5.6a7.post8.dev9+local1.123.abc",
-            "1!2.3.4.5.6a7.post8.dev9+local1.123.abc",
-        ),
-        # PEP 440 Normalization
-        # Case sensitivity
-        ("1.1RC1", "1.1rc1"),
-        # Integer Normalization
-        ("00", "0"),
-        ("09000", "9000"),
-        ("1.0+foo0100", "1.0+foo0100"),
-        # Pre-release separators
-        ("1.1.a1", "1.1a1"),
-        ("1.1-a1", "1.1a1"),
-        ("1.1_a1", "1.1a1"),
-        ("1.1a.1", "1.1a1"),
-        ("1.1a-1", "1.1a1"),
-        ("1.1a_1", "1.1a1"),
-        # Pre-release spelling
-        ("1.1alpha1", "1.1a1"),
-        ("1.1beta2", "1.1b2"),
-        ("1.1c3", "1.1rc3"),
-        ("1.1pre4", "1.1rc4"),
-        ("1.1preview5", "1.1rc5"),
-        # Implicit pre-release number
-        ("1.2a", "1.2a0"),
-        # Post release separators
-        ("1.2.post2", "1.2.post2"),
-        ("1.2-post2", "1.2.post2"),
-        ("1.2_post2", "1.2.post2"),
-        ("1.2post.2", "1.2.post2"),
-        ("1.2post-2", "1.2.post2"),
-        ("1.2post_2", "1.2.post2"),
-        # Post release spelling
-        ("1.0-r4", "1.0.post4"),
-        ("1.0-rev4", "1.0.post4"),
-        # Implicit post release number
-        ("1.2.post", "1.2.post0"),
-        # Implicit post releases
-        ("1.0-1", "1.0.post1"),
-        # Development release separators
-        ("1.2.dev2", "1.2.dev2"),
-        ("1.2-dev2", "1.2.dev2"),
-        ("1.2_dev2", "1.2.dev2"),
-        ("1.2dev.2", "1.2.dev2"),
-        ("1.2dev-2", "1.2.dev2"),
-        ("1.2dev_2", "1.2.dev2"),
-        # Implicit development release number
-        ("1.2.dev", "1.2.dev0"),
-        # Local version segments
-        ("1.0+ubuntu-1", "1.0+ubuntu.1"),
-        ("1.0+ubuntu_1", "1.0+ubuntu.1"),
-        # Preceding v character
-        ("v1.0", "1.0"),
-        # Leading and Trailing Whitespace
-        (" 1.0 ", "1.0"),
-        ("\t1.0\t", "1.0"),
-        ("\n1.0\n", "1.0"),
-        ("\r\n1.0\r\n", "1.0"),
-        ("\f1.0\f", "1.0"),
-        ("\v1.0\v", "1.0"),
-    ],
-)
-def test_normalize_version(version: str, normalized_version: str) -> None:
-    assert normalize_version(version) == normalized_version
-
-
-=======
->>>>>>> e81166e7
 def test_parse_requires() -> None:
     requires = """\
 jsonschema>=2.6.0.0,<3.0.0.0
