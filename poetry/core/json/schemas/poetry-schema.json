--- conflicted
+++ resolved
@@ -624,46 +624,17 @@
           "description": "The url of the repository",
           "format": "uri"
         },
-<<<<<<< HEAD
-        "repository": {
-            "type": "object",
-            "additionalProperties": false,
-            "properties": {
-                "name": {
-                    "type": "string",
-                    "description": "The name of the repository"
-                },
-                "url": {
-                    "type": "string",
-                    "description": "The url of the repository",
-                    "format": "uri"
-                },
-                "default": {
-                    "type": "boolean",
-                    "description": "Make this repository the default (disable PyPI)"
-                },
-                "secondary": {
-                    "type": "boolean",
-                    "description": "Declare this repository as secondary, i.e. it will only be looked up last for packages."
-                },
-                "trusted": {
-                    "type": "boolean",
-                    "description": "Declare this repository as trusted even though it does not have valid HTTPS, comparable to the --trusted-host argument in pip."
-                },
-                "links": {
-                    "type": "boolean",
-                    "description": "Declare this as a link source. Links at uri/path can point to sdist or bdist archives."
-                }
-            }
-=======
         "default": {
           "type": "boolean",
           "description": "Make this repository the default (disable PyPI)"
->>>>>>> 5812d6db
         },
         "secondary": {
           "type": "boolean",
           "description": "Declare this repository as secondary, i.e. it will only be looked up last for packages."
+        },
+        "trusted": {
+            "type": "boolean",
+            "description": "Declare this repository as trusted even though it does not have valid HTTPS, comparable to the --trusted-host argument in pip."
         },
         "links": {
           "type": "boolean",
